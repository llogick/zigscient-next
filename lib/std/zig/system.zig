// SPDX-License-Identifier: MIT
// Copyright (c) 2015-2021 Zig Contributors
// This file is part of [zig](https://ziglang.org/), which is MIT licensed.
// The MIT license requires this copyright notice to be included in all copies
// and substantial portions of the software.
const std = @import("../std.zig");
const elf = std.elf;
const mem = std.mem;
const fs = std.fs;
const Allocator = std.mem.Allocator;
const ArrayList = std.ArrayList;
const assert = std.debug.assert;
const process = std.process;
const Target = std.Target;
const CrossTarget = std.zig.CrossTarget;
const macos = @import("system/macos.zig");
<<<<<<< HEAD
const native_endian = std.Target.current.cpu.arch.endian();
=======
const linux = @import("system/linux.zig");
>>>>>>> 55c58f22
pub const windows = @import("system/windows.zig");

pub const getSDKPath = macos.getSDKPath;

pub const NativePaths = struct {
    include_dirs: ArrayList([:0]u8),
    lib_dirs: ArrayList([:0]u8),
    framework_dirs: ArrayList([:0]u8),
    rpaths: ArrayList([:0]u8),
    warnings: ArrayList([:0]u8),

    pub fn detect(allocator: *Allocator, native_info: NativeTargetInfo) !NativePaths {
        const native_target = native_info.target;

        var self: NativePaths = .{
            .include_dirs = ArrayList([:0]u8).init(allocator),
            .lib_dirs = ArrayList([:0]u8).init(allocator),
            .framework_dirs = ArrayList([:0]u8).init(allocator),
            .rpaths = ArrayList([:0]u8).init(allocator),
            .warnings = ArrayList([:0]u8).init(allocator),
        };
        errdefer self.deinit();

        var is_nix = false;
        if (process.getEnvVarOwned(allocator, "NIX_CFLAGS_COMPILE")) |nix_cflags_compile| {
            defer allocator.free(nix_cflags_compile);

            is_nix = true;
            var it = mem.tokenize(nix_cflags_compile, " ");
            while (true) {
                const word = it.next() orelse break;
                if (mem.eql(u8, word, "-isystem")) {
                    const include_path = it.next() orelse {
                        try self.addWarning("Expected argument after -isystem in NIX_CFLAGS_COMPILE");
                        break;
                    };
                    try self.addIncludeDir(include_path);
                } else {
                    try self.addWarningFmt("Unrecognized C flag from NIX_CFLAGS_COMPILE: {s}", .{word});
                    break;
                }
            }
        } else |err| switch (err) {
            error.InvalidUtf8 => {},
            error.EnvironmentVariableNotFound => {},
            error.OutOfMemory => |e| return e,
        }
        if (process.getEnvVarOwned(allocator, "NIX_LDFLAGS")) |nix_ldflags| {
            defer allocator.free(nix_ldflags);

            is_nix = true;
            var it = mem.tokenize(nix_ldflags, " ");
            while (true) {
                const word = it.next() orelse break;
                if (mem.eql(u8, word, "-rpath")) {
                    const rpath = it.next() orelse {
                        try self.addWarning("Expected argument after -rpath in NIX_LDFLAGS");
                        break;
                    };
                    try self.addRPath(rpath);
                } else if (word.len > 2 and word[0] == '-' and word[1] == 'L') {
                    const lib_path = word[2..];
                    try self.addLibDir(lib_path);
                } else {
                    try self.addWarningFmt("Unrecognized C flag from NIX_LDFLAGS: {s}", .{word});
                    break;
                }
            }
        } else |err| switch (err) {
            error.InvalidUtf8 => {},
            error.EnvironmentVariableNotFound => {},
            error.OutOfMemory => |e| return e,
        }
        if (is_nix) {
            return self;
        }

        if (comptime Target.current.isDarwin()) {
            try self.addIncludeDir("/usr/include");
            try self.addIncludeDir("/usr/local/include");

            try self.addLibDir("/usr/lib");
            try self.addLibDir("/usr/local/lib");

            try self.addFrameworkDir("/Library/Frameworks");
            try self.addFrameworkDir("/System/Library/Frameworks");

            return self;
        }

        if (native_target.os.tag != .windows) {
            const triple = try native_target.linuxTriple(allocator);
            const qual = native_target.cpu.arch.ptrBitWidth();

            // TODO: $ ld --verbose | grep SEARCH_DIR
            // the output contains some paths that end with lib64, maybe include them too?
            // TODO: what is the best possible order of things?
            // TODO: some of these are suspect and should only be added on some systems. audit needed.

            try self.addIncludeDir("/usr/local/include");
            try self.addLibDirFmt("/usr/local/lib{d}", .{qual});
            try self.addLibDir("/usr/local/lib");

            try self.addIncludeDirFmt("/usr/include/{s}", .{triple});
            try self.addLibDirFmt("/usr/lib/{s}", .{triple});

            try self.addIncludeDir("/usr/include");
            try self.addLibDirFmt("/lib{d}", .{qual});
            try self.addLibDir("/lib");
            try self.addLibDirFmt("/usr/lib{d}", .{qual});
            try self.addLibDir("/usr/lib");

            // example: on a 64-bit debian-based linux distro, with zlib installed from apt:
            // zlib.h is in /usr/include (added above)
            // libz.so.1 is in /lib/x86_64-linux-gnu (added here)
            try self.addLibDirFmt("/lib/{s}", .{triple});
        }

        return self;
    }

    pub fn deinit(self: *NativePaths) void {
        deinitArray(&self.include_dirs);
        deinitArray(&self.lib_dirs);
        deinitArray(&self.framework_dirs);
        deinitArray(&self.rpaths);
        deinitArray(&self.warnings);
        self.* = undefined;
    }

    fn deinitArray(array: *ArrayList([:0]u8)) void {
        for (array.items) |item| {
            array.allocator.free(item);
        }
        array.deinit();
    }

    pub fn addIncludeDir(self: *NativePaths, s: []const u8) !void {
        return self.appendArray(&self.include_dirs, s);
    }

    pub fn addIncludeDirFmt(self: *NativePaths, comptime fmt: []const u8, args: anytype) !void {
        const item = try std.fmt.allocPrint0(self.include_dirs.allocator, fmt, args);
        errdefer self.include_dirs.allocator.free(item);
        try self.include_dirs.append(item);
    }

    pub fn addLibDir(self: *NativePaths, s: []const u8) !void {
        return self.appendArray(&self.lib_dirs, s);
    }

    pub fn addLibDirFmt(self: *NativePaths, comptime fmt: []const u8, args: anytype) !void {
        const item = try std.fmt.allocPrint0(self.lib_dirs.allocator, fmt, args);
        errdefer self.lib_dirs.allocator.free(item);
        try self.lib_dirs.append(item);
    }

    pub fn addWarning(self: *NativePaths, s: []const u8) !void {
        return self.appendArray(&self.warnings, s);
    }

    pub fn addFrameworkDir(self: *NativePaths, s: []const u8) !void {
        return self.appendArray(&self.framework_dirs, s);
    }

    pub fn addFrameworkDirFmt(self: *NativePaths, comptime fmt: []const u8, args: anytype) !void {
        const item = try std.fmt.allocPrint0(self.framework_dirs.allocator, fmt, args);
        errdefer self.framework_dirs.allocator.free(item);
        try self.framework_dirs.append(item);
    }

    pub fn addWarningFmt(self: *NativePaths, comptime fmt: []const u8, args: anytype) !void {
        const item = try std.fmt.allocPrint0(self.warnings.allocator, fmt, args);
        errdefer self.warnings.allocator.free(item);
        try self.warnings.append(item);
    }

    pub fn addRPath(self: *NativePaths, s: []const u8) !void {
        return self.appendArray(&self.rpaths, s);
    }

    fn appendArray(self: *NativePaths, array: *ArrayList([:0]u8), s: []const u8) !void {
        const item = try array.allocator.dupeZ(u8, s);
        errdefer array.allocator.free(item);
        try array.append(item);
    }
};

pub const NativeTargetInfo = struct {
    target: Target,

    dynamic_linker: DynamicLinker = DynamicLinker{},

    /// Only some architectures have CPU detection implemented. This field reveals whether
    /// CPU detection actually occurred. When this is `true` it means that the reported
    /// CPU is baseline only because of a missing implementation for that architecture.
    cpu_detection_unimplemented: bool = false,

    pub const DynamicLinker = Target.DynamicLinker;

    pub const DetectError = error{
        OutOfMemory,
        FileSystem,
        SystemResources,
        SymLinkLoop,
        ProcessFdQuotaExceeded,
        SystemFdQuotaExceeded,
        DeviceBusy,
        OSVersionDetectionFail,
    };

    /// Given a `CrossTarget`, which specifies in detail which parts of the target should be detected
    /// natively, which should be standard or default, and which are provided explicitly, this function
    /// resolves the native components by detecting the native system, and then resolves standard/default parts
    /// relative to that.
    /// Any resources this function allocates are released before returning, and so there is no
    /// deinitialization method.
    /// TODO Remove the Allocator requirement from this function.
    pub fn detect(allocator: *Allocator, cross_target: CrossTarget) DetectError!NativeTargetInfo {
        var os = cross_target.getOsTag().defaultVersionRange();
        if (cross_target.os_tag == null) {
            switch (Target.current.os.tag) {
                .linux => {
                    const uts = std.os.uname();
                    const release = mem.spanZ(&uts.release);
                    // The release field sometimes has a weird format,
                    // `Version.parse` will attempt to find some meaningful interpretation.
                    if (std.builtin.Version.parse(release)) |ver| {
                        os.version_range.linux.range.min = ver;
                        os.version_range.linux.range.max = ver;
                    } else |err| switch (err) {
                        error.Overflow => {},
                        error.InvalidCharacter => {},
                        error.InvalidVersion => {},
                    }
                },
                .windows => {
                    const detected_version = windows.detectRuntimeVersion();
                    os.version_range.windows.min = detected_version;
                    os.version_range.windows.max = detected_version;
                },
                .macos => try macos.detect(&os),
                .freebsd => {
                    var osreldate: u32 = undefined;
                    var len: usize = undefined;

                    std.os.sysctlbynameZ("kern.osreldate", &osreldate, &len, null, 0) catch |err| switch (err) {
                        error.NameTooLong => unreachable, // constant, known good value
                        error.PermissionDenied => unreachable, // only when setting values,
                        error.SystemResources => unreachable, // memory already on the stack
                        error.UnknownName => unreachable, // constant, known good value
                        error.Unexpected => unreachable, // EFAULT: stack should be safe, EISDIR/ENOTDIR: constant, known good value
                    };

                    // https://www.freebsd.org/doc/en_US.ISO8859-1/books/porters-handbook/versions.html
                    // Major * 100,000 has been convention since FreeBSD 2.2 (1997)
                    // Minor * 1(0),000 summed has been convention since FreeBSD 2.2 (1997)
                    // e.g. 492101 = 4.11-STABLE = 4.(9+2)
                    const major = osreldate / 100_000;
                    const minor1 = osreldate % 100_000 / 10_000; // usually 0 since 5.1
                    const minor2 = osreldate % 10_000 / 1_000; // 0 before 5.1, minor version since
                    const patch = osreldate % 1_000;
                    os.version_range.semver.min = .{ .major = major, .minor = minor1 + minor2, .patch = patch };
                    os.version_range.semver.max = .{ .major = major, .minor = minor1 + minor2, .patch = patch };
                },
                else => {
                    // Unimplemented, fall back to default version range.
                },
            }
        }

        if (cross_target.os_version_min) |min| switch (min) {
            .none => {},
            .semver => |semver| switch (cross_target.getOsTag()) {
                .linux => os.version_range.linux.range.min = semver,
                else => os.version_range.semver.min = semver,
            },
            .windows => |win_ver| os.version_range.windows.min = win_ver,
        };

        if (cross_target.os_version_max) |max| switch (max) {
            .none => {},
            .semver => |semver| switch (cross_target.getOsTag()) {
                .linux => os.version_range.linux.range.max = semver,
                else => os.version_range.semver.max = semver,
            },
            .windows => |win_ver| os.version_range.windows.max = win_ver,
        };

        if (cross_target.glibc_version) |glibc| {
            assert(cross_target.isGnuLibC());
            os.version_range.linux.glibc = glibc;
        }

        var cpu_detection_unimplemented = false;

        // Until https://github.com/ziglang/zig/issues/4592 is implemented (support detecting the
        // native CPU architecture as being different than the current target), we use this:
        const cpu_arch = cross_target.getCpuArch();

        var cpu = switch (cross_target.cpu_model) {
            .native => detectNativeCpuAndFeatures(cpu_arch, os, cross_target),
            .baseline => Target.Cpu.baseline(cpu_arch),
            .determined_by_cpu_arch => if (cross_target.cpu_arch == null)
                detectNativeCpuAndFeatures(cpu_arch, os, cross_target)
            else
                Target.Cpu.baseline(cpu_arch),
            .explicit => |model| model.toCpu(cpu_arch),
        } orelse backup_cpu_detection: {
            cpu_detection_unimplemented = true;
            break :backup_cpu_detection Target.Cpu.baseline(cpu_arch);
        };
        var result = try detectAbiAndDynamicLinker(allocator, cpu, os, cross_target);
        // For x86, we need to populate some CPU feature flags depending on architecture
        // and mode:
        //  * 16bit_mode => if the abi is code16
        //  * 32bit_mode => if the arch is i386
        // However, the "mode" flags can be used as overrides, so if the user explicitly
        // sets one of them, that takes precedence.
        switch (cpu_arch) {
            .i386 => {
                if (!std.Target.x86.featureSetHasAny(cross_target.cpu_features_add, .{
                    .@"16bit_mode", .@"32bit_mode",
                })) {
                    switch (result.target.abi) {
                        .code16 => result.target.cpu.features.addFeature(
                            @enumToInt(std.Target.x86.Feature.@"16bit_mode"),
                        ),
                        else => result.target.cpu.features.addFeature(
                            @enumToInt(std.Target.x86.Feature.@"32bit_mode"),
                        ),
                    }
                }
            },
            else => {},
        }
        cross_target.updateCpuFeatures(&result.target.cpu.features);
        result.cpu_detection_unimplemented = cpu_detection_unimplemented;
        return result;
    }

    /// First we attempt to use the executable's own binary. If it is dynamically
    /// linked, then it should answer both the C ABI question and the dynamic linker question.
    /// If it is statically linked, then we try /usr/bin/env. If that does not provide the answer, then
    /// we fall back to the defaults.
    /// TODO Remove the Allocator requirement from this function.
    fn detectAbiAndDynamicLinker(
        allocator: *Allocator,
        cpu: Target.Cpu,
        os: Target.Os,
        cross_target: CrossTarget,
    ) DetectError!NativeTargetInfo {
        const native_target_has_ld = comptime Target.current.hasDynamicLinker();
        const is_linux = Target.current.os.tag == .linux;
        const have_all_info = cross_target.dynamic_linker.get() != null and
            cross_target.abi != null and (!is_linux or cross_target.abi.?.isGnu());
        const os_is_non_native = cross_target.os_tag != null;
        if (!native_target_has_ld or have_all_info or os_is_non_native) {
            return defaultAbiAndDynamicLinker(cpu, os, cross_target);
        }
        if (cross_target.abi) |abi| {
            if (abi.isMusl()) {
                // musl implies static linking.
                return defaultAbiAndDynamicLinker(cpu, os, cross_target);
            }
        }
        // The current target's ABI cannot be relied on for this. For example, we may build the zig
        // compiler for target riscv64-linux-musl and provide a tarball for users to download.
        // A user could then run that zig compiler on riscv64-linux-gnu. This use case is well-defined
        // and supported by Zig. But that means that we must detect the system ABI here rather than
        // relying on `Target.current`.
        const all_abis = comptime blk: {
            assert(@enumToInt(Target.Abi.none) == 0);
            const fields = std.meta.fields(Target.Abi)[1..];
            var array: [fields.len]Target.Abi = undefined;
            inline for (fields) |field, i| {
                array[i] = @field(Target.Abi, field.name);
            }
            break :blk array;
        };
        var ld_info_list_buffer: [all_abis.len]LdInfo = undefined;
        var ld_info_list_len: usize = 0;

        for (all_abis) |abi| {
            // This may be a nonsensical parameter. We detect this with error.UnknownDynamicLinkerPath and
            // skip adding it to `ld_info_list`.
            const target: Target = .{
                .cpu = cpu,
                .os = os,
                .abi = abi,
            };
            const ld = target.standardDynamicLinkerPath();
            if (ld.get() == null) continue;

            ld_info_list_buffer[ld_info_list_len] = .{
                .ld = ld,
                .abi = abi,
            };
            ld_info_list_len += 1;
        }
        const ld_info_list = ld_info_list_buffer[0..ld_info_list_len];

        if (cross_target.dynamic_linker.get()) |explicit_ld| {
            const explicit_ld_basename = fs.path.basename(explicit_ld);
            for (ld_info_list) |ld_info| {
                const standard_ld_basename = fs.path.basename(ld_info.ld.get().?);
            }
        }

        // Best case scenario: the executable is dynamically linked, and we can iterate
        // over our own shared objects and find a dynamic linker.
        self_exe: {
            const lib_paths = try std.process.getSelfExeSharedLibPaths(allocator);
            defer {
                for (lib_paths) |lib_path| {
                    allocator.free(lib_path);
                }
                allocator.free(lib_paths);
            }

            var found_ld_info: LdInfo = undefined;
            var found_ld_path: [:0]const u8 = undefined;

            // Look for dynamic linker.
            // This is O(N^M) but typical case here is N=2 and M=10.
            find_ld: for (lib_paths) |lib_path| {
                for (ld_info_list) |ld_info| {
                    const standard_ld_basename = fs.path.basename(ld_info.ld.get().?);
                    if (std.mem.endsWith(u8, lib_path, standard_ld_basename)) {
                        found_ld_info = ld_info;
                        found_ld_path = lib_path;
                        break :find_ld;
                    }
                }
            } else break :self_exe;

            // Look for glibc version.
            var os_adjusted = os;
            if (Target.current.os.tag == .linux and found_ld_info.abi.isGnu() and
                cross_target.glibc_version == null)
            {
                for (lib_paths) |lib_path| {
                    if (std.mem.endsWith(u8, lib_path, glibc_so_basename)) {
                        os_adjusted.version_range.linux.glibc = glibcVerFromSO(lib_path) catch |err| switch (err) {
                            error.UnrecognizedGnuLibCFileName => continue,
                            error.InvalidGnuLibCVersion => continue,
                            error.GnuLibCVersionUnavailable => continue,
                            else => |e| return e,
                        };
                        break;
                    }
                }
            }

            var result: NativeTargetInfo = .{
                .target = .{
                    .cpu = cpu,
                    .os = os_adjusted,
                    .abi = cross_target.abi orelse found_ld_info.abi,
                },
                .dynamic_linker = if (cross_target.dynamic_linker.get() == null)
                    DynamicLinker.init(found_ld_path)
                else
                    cross_target.dynamic_linker,
            };
            return result;
        }

        const env_file = std.fs.openFileAbsoluteZ("/usr/bin/env", .{}) catch |err| switch (err) {
            error.NoSpaceLeft => unreachable,
            error.NameTooLong => unreachable,
            error.PathAlreadyExists => unreachable,
            error.SharingViolation => unreachable,
            error.InvalidUtf8 => unreachable,
            error.BadPathName => unreachable,
            error.PipeBusy => unreachable,
            error.FileLocksNotSupported => unreachable,
            error.WouldBlock => unreachable,

            error.IsDir,
            error.NotDir,
            error.AccessDenied,
            error.NoDevice,
            error.FileNotFound,
            error.FileTooBig,
            error.Unexpected,
            => return defaultAbiAndDynamicLinker(cpu, os, cross_target),

            else => |e| return e,
        };
        defer env_file.close();

        // If Zig is statically linked, such as via distributed binary static builds, the above
        // trick won't work. The next thing we fall back to is the same thing, but for /usr/bin/env.
        // Since that path is hard-coded into the shebang line of many portable scripts, it's a
        // reasonably reliable path to check for.
        return abiAndDynamicLinkerFromFile(env_file, cpu, os, ld_info_list, cross_target) catch |err| switch (err) {
            error.FileSystem,
            error.SystemResources,
            error.SymLinkLoop,
            error.ProcessFdQuotaExceeded,
            error.SystemFdQuotaExceeded,
            => |e| return e,

            error.UnableToReadElfFile,
            error.InvalidElfClass,
            error.InvalidElfVersion,
            error.InvalidElfEndian,
            error.InvalidElfFile,
            error.InvalidElfMagic,
            error.Unexpected,
            error.UnexpectedEndOfFile,
            error.NameTooLong,
            // Finally, we fall back on the standard path.
            => defaultAbiAndDynamicLinker(cpu, os, cross_target),
        };
    }

    const glibc_so_basename = "libc.so.6";

    fn glibcVerFromSO(so_path: [:0]const u8) !std.builtin.Version {
        var link_buf: [std.os.PATH_MAX]u8 = undefined;
        const link_name = std.os.readlinkZ(so_path.ptr, &link_buf) catch |err| switch (err) {
            error.AccessDenied => return error.GnuLibCVersionUnavailable,
            error.FileSystem => return error.FileSystem,
            error.SymLinkLoop => return error.SymLinkLoop,
            error.NameTooLong => unreachable,
            error.FileNotFound => return error.GnuLibCVersionUnavailable,
            error.SystemResources => return error.SystemResources,
            error.NotDir => return error.GnuLibCVersionUnavailable,
            error.Unexpected => return error.GnuLibCVersionUnavailable,
            error.InvalidUtf8 => unreachable, // Windows only
            error.BadPathName => unreachable, // Windows only
            error.UnsupportedReparsePointType => unreachable, // Windows only
        };
        return glibcVerFromLinkName(link_name);
    }

    fn glibcVerFromLinkName(link_name: []const u8) !std.builtin.Version {
        // example: "libc-2.3.4.so"
        // example: "libc-2.27.so"
        const prefix = "libc-";
        const suffix = ".so";
        if (!mem.startsWith(u8, link_name, prefix) or !mem.endsWith(u8, link_name, suffix)) {
            return error.UnrecognizedGnuLibCFileName;
        }
        // chop off "libc-" and ".so"
        const link_name_chopped = link_name[prefix.len .. link_name.len - suffix.len];
        return std.builtin.Version.parse(link_name_chopped) catch |err| switch (err) {
            error.Overflow => return error.InvalidGnuLibCVersion,
            error.InvalidCharacter => return error.InvalidGnuLibCVersion,
            error.InvalidVersion => return error.InvalidGnuLibCVersion,
        };
    }

    pub const AbiAndDynamicLinkerFromFileError = error{
        FileSystem,
        SystemResources,
        SymLinkLoop,
        ProcessFdQuotaExceeded,
        SystemFdQuotaExceeded,
        UnableToReadElfFile,
        InvalidElfClass,
        InvalidElfVersion,
        InvalidElfEndian,
        InvalidElfFile,
        InvalidElfMagic,
        Unexpected,
        UnexpectedEndOfFile,
        NameTooLong,
    };

    pub fn abiAndDynamicLinkerFromFile(
        file: fs.File,
        cpu: Target.Cpu,
        os: Target.Os,
        ld_info_list: []const LdInfo,
        cross_target: CrossTarget,
    ) AbiAndDynamicLinkerFromFileError!NativeTargetInfo {
        var hdr_buf: [@sizeOf(elf.Elf64_Ehdr)]u8 align(@alignOf(elf.Elf64_Ehdr)) = undefined;
        _ = try preadMin(file, &hdr_buf, 0, hdr_buf.len);
        const hdr32 = @ptrCast(*elf.Elf32_Ehdr, &hdr_buf);
        const hdr64 = @ptrCast(*elf.Elf64_Ehdr, &hdr_buf);
        if (!mem.eql(u8, hdr32.e_ident[0..4], "\x7fELF")) return error.InvalidElfMagic;
        const elf_endian: std.builtin.Endian = switch (hdr32.e_ident[elf.EI_DATA]) {
            elf.ELFDATA2LSB => .Little,
            elf.ELFDATA2MSB => .Big,
            else => return error.InvalidElfEndian,
        };
        const need_bswap = elf_endian != native_endian;
        if (hdr32.e_ident[elf.EI_VERSION] != 1) return error.InvalidElfVersion;

        const is_64 = switch (hdr32.e_ident[elf.EI_CLASS]) {
            elf.ELFCLASS32 => false,
            elf.ELFCLASS64 => true,
            else => return error.InvalidElfClass,
        };
        var phoff = elfInt(is_64, need_bswap, hdr32.e_phoff, hdr64.e_phoff);
        const phentsize = elfInt(is_64, need_bswap, hdr32.e_phentsize, hdr64.e_phentsize);
        const phnum = elfInt(is_64, need_bswap, hdr32.e_phnum, hdr64.e_phnum);

        var result: NativeTargetInfo = .{
            .target = .{
                .cpu = cpu,
                .os = os,
                .abi = cross_target.abi orelse Target.Abi.default(cpu.arch, os),
            },
            .dynamic_linker = cross_target.dynamic_linker,
        };
        var rpath_offset: ?u64 = null; // Found inside PT_DYNAMIC
        const look_for_ld = cross_target.dynamic_linker.get() == null;

        var ph_buf: [16 * @sizeOf(elf.Elf64_Phdr)]u8 align(@alignOf(elf.Elf64_Phdr)) = undefined;
        if (phentsize > @sizeOf(elf.Elf64_Phdr)) return error.InvalidElfFile;

        var ph_i: u16 = 0;
        while (ph_i < phnum) {
            // Reserve some bytes so that we can deref the 64-bit struct fields
            // even when the ELF file is 32-bits.
            const ph_reserve: usize = @sizeOf(elf.Elf64_Phdr) - @sizeOf(elf.Elf32_Phdr);
            const ph_read_byte_len = try preadMin(file, ph_buf[0 .. ph_buf.len - ph_reserve], phoff, phentsize);
            var ph_buf_i: usize = 0;
            while (ph_buf_i < ph_read_byte_len and ph_i < phnum) : ({
                ph_i += 1;
                phoff += phentsize;
                ph_buf_i += phentsize;
            }) {
                const ph32 = @ptrCast(*elf.Elf32_Phdr, @alignCast(@alignOf(elf.Elf32_Phdr), &ph_buf[ph_buf_i]));
                const ph64 = @ptrCast(*elf.Elf64_Phdr, @alignCast(@alignOf(elf.Elf64_Phdr), &ph_buf[ph_buf_i]));
                const p_type = elfInt(is_64, need_bswap, ph32.p_type, ph64.p_type);
                switch (p_type) {
                    elf.PT_INTERP => if (look_for_ld) {
                        const p_offset = elfInt(is_64, need_bswap, ph32.p_offset, ph64.p_offset);
                        const p_filesz = elfInt(is_64, need_bswap, ph32.p_filesz, ph64.p_filesz);
                        if (p_filesz > result.dynamic_linker.buffer.len) return error.NameTooLong;
                        const filesz = @intCast(usize, p_filesz);
                        _ = try preadMin(file, result.dynamic_linker.buffer[0..filesz], p_offset, filesz);
                        // PT_INTERP includes a null byte in filesz.
                        const len = filesz - 1;
                        // dynamic_linker.max_byte is "max", not "len".
                        // We know it will fit in u8 because we check against dynamic_linker.buffer.len above.
                        result.dynamic_linker.max_byte = @intCast(u8, len - 1);

                        // Use it to determine ABI.
                        const full_ld_path = result.dynamic_linker.buffer[0..len];
                        for (ld_info_list) |ld_info| {
                            const standard_ld_basename = fs.path.basename(ld_info.ld.get().?);
                            if (std.mem.endsWith(u8, full_ld_path, standard_ld_basename)) {
                                result.target.abi = ld_info.abi;
                                break;
                            }
                        }
                    },
                    // We only need this for detecting glibc version.
                    elf.PT_DYNAMIC => if (Target.current.os.tag == .linux and result.target.isGnuLibC() and
                        cross_target.glibc_version == null)
                    {
                        var dyn_off = elfInt(is_64, need_bswap, ph32.p_offset, ph64.p_offset);
                        const p_filesz = elfInt(is_64, need_bswap, ph32.p_filesz, ph64.p_filesz);
                        const dyn_size: usize = if (is_64) @sizeOf(elf.Elf64_Dyn) else @sizeOf(elf.Elf32_Dyn);
                        const dyn_num = p_filesz / dyn_size;
                        var dyn_buf: [16 * @sizeOf(elf.Elf64_Dyn)]u8 align(@alignOf(elf.Elf64_Dyn)) = undefined;
                        var dyn_i: usize = 0;
                        dyn: while (dyn_i < dyn_num) {
                            // Reserve some bytes so that we can deref the 64-bit struct fields
                            // even when the ELF file is 32-bits.
                            const dyn_reserve: usize = @sizeOf(elf.Elf64_Dyn) - @sizeOf(elf.Elf32_Dyn);
                            const dyn_read_byte_len = try preadMin(
                                file,
                                dyn_buf[0 .. dyn_buf.len - dyn_reserve],
                                dyn_off,
                                dyn_size,
                            );
                            var dyn_buf_i: usize = 0;
                            while (dyn_buf_i < dyn_read_byte_len and dyn_i < dyn_num) : ({
                                dyn_i += 1;
                                dyn_off += dyn_size;
                                dyn_buf_i += dyn_size;
                            }) {
                                const dyn32 = @ptrCast(
                                    *elf.Elf32_Dyn,
                                    @alignCast(@alignOf(elf.Elf32_Dyn), &dyn_buf[dyn_buf_i]),
                                );
                                const dyn64 = @ptrCast(
                                    *elf.Elf64_Dyn,
                                    @alignCast(@alignOf(elf.Elf64_Dyn), &dyn_buf[dyn_buf_i]),
                                );
                                const tag = elfInt(is_64, need_bswap, dyn32.d_tag, dyn64.d_tag);
                                const val = elfInt(is_64, need_bswap, dyn32.d_val, dyn64.d_val);
                                if (tag == elf.DT_RUNPATH) {
                                    rpath_offset = val;
                                    break :dyn;
                                }
                            }
                        }
                    },
                    else => continue,
                }
            }
        }

        if (Target.current.os.tag == .linux and result.target.isGnuLibC() and cross_target.glibc_version == null) {
            if (rpath_offset) |rpoff| {
                const shstrndx = elfInt(is_64, need_bswap, hdr32.e_shstrndx, hdr64.e_shstrndx);

                var shoff = elfInt(is_64, need_bswap, hdr32.e_shoff, hdr64.e_shoff);
                const shentsize = elfInt(is_64, need_bswap, hdr32.e_shentsize, hdr64.e_shentsize);
                const str_section_off = shoff + @as(u64, shentsize) * @as(u64, shstrndx);

                var sh_buf: [16 * @sizeOf(elf.Elf64_Shdr)]u8 align(@alignOf(elf.Elf64_Shdr)) = undefined;
                if (sh_buf.len < shentsize) return error.InvalidElfFile;

                _ = try preadMin(file, &sh_buf, str_section_off, shentsize);
                const shstr32 = @ptrCast(*elf.Elf32_Shdr, @alignCast(@alignOf(elf.Elf32_Shdr), &sh_buf));
                const shstr64 = @ptrCast(*elf.Elf64_Shdr, @alignCast(@alignOf(elf.Elf64_Shdr), &sh_buf));
                const shstrtab_off = elfInt(is_64, need_bswap, shstr32.sh_offset, shstr64.sh_offset);
                const shstrtab_size = elfInt(is_64, need_bswap, shstr32.sh_size, shstr64.sh_size);
                var strtab_buf: [4096:0]u8 = undefined;
                const shstrtab_len = std.math.min(shstrtab_size, strtab_buf.len);
                const shstrtab_read_len = try preadMin(file, &strtab_buf, shstrtab_off, shstrtab_len);
                const shstrtab = strtab_buf[0..shstrtab_read_len];

                const shnum = elfInt(is_64, need_bswap, hdr32.e_shnum, hdr64.e_shnum);
                var sh_i: u16 = 0;
                const dynstr: ?struct { offset: u64, size: u64 } = find_dyn_str: while (sh_i < shnum) {
                    // Reserve some bytes so that we can deref the 64-bit struct fields
                    // even when the ELF file is 32-bits.
                    const sh_reserve: usize = @sizeOf(elf.Elf64_Shdr) - @sizeOf(elf.Elf32_Shdr);
                    const sh_read_byte_len = try preadMin(
                        file,
                        sh_buf[0 .. sh_buf.len - sh_reserve],
                        shoff,
                        shentsize,
                    );
                    var sh_buf_i: usize = 0;
                    while (sh_buf_i < sh_read_byte_len and sh_i < shnum) : ({
                        sh_i += 1;
                        shoff += shentsize;
                        sh_buf_i += shentsize;
                    }) {
                        const sh32 = @ptrCast(
                            *elf.Elf32_Shdr,
                            @alignCast(@alignOf(elf.Elf32_Shdr), &sh_buf[sh_buf_i]),
                        );
                        const sh64 = @ptrCast(
                            *elf.Elf64_Shdr,
                            @alignCast(@alignOf(elf.Elf64_Shdr), &sh_buf[sh_buf_i]),
                        );
                        const sh_name_off = elfInt(is_64, need_bswap, sh32.sh_name, sh64.sh_name);
                        // TODO this pointer cast should not be necessary
                        const sh_name = mem.spanZ(std.meta.assumeSentinel(shstrtab[sh_name_off..].ptr, 0));
                        if (mem.eql(u8, sh_name, ".dynstr")) {
                            break :find_dyn_str .{
                                .offset = elfInt(is_64, need_bswap, sh32.sh_offset, sh64.sh_offset),
                                .size = elfInt(is_64, need_bswap, sh32.sh_size, sh64.sh_size),
                            };
                        }
                    }
                } else null;

                if (dynstr) |ds| {
                    const strtab_len = std.math.min(ds.size, strtab_buf.len);
                    const strtab_read_len = try preadMin(file, &strtab_buf, ds.offset, shstrtab_len);
                    const strtab = strtab_buf[0..strtab_read_len];
                    // TODO this pointer cast should not be necessary
                    const rpoff_usize = std.math.cast(usize, rpoff) catch |err| switch (err) {
                        error.Overflow => return error.InvalidElfFile,
                    };
                    const rpath_list = mem.spanZ(std.meta.assumeSentinel(strtab[rpoff_usize..].ptr, 0));
                    var it = mem.tokenize(rpath_list, ":");
                    while (it.next()) |rpath| {
                        var dir = fs.cwd().openDir(rpath, .{}) catch |err| switch (err) {
                            error.NameTooLong => unreachable,
                            error.InvalidUtf8 => unreachable,
                            error.BadPathName => unreachable,
                            error.DeviceBusy => unreachable,

                            error.FileNotFound,
                            error.NotDir,
                            error.AccessDenied,
                            error.NoDevice,
                            => continue,

                            error.ProcessFdQuotaExceeded,
                            error.SystemFdQuotaExceeded,
                            error.SystemResources,
                            error.SymLinkLoop,
                            error.Unexpected,
                            => |e| return e,
                        };
                        defer dir.close();

                        var link_buf: [std.os.PATH_MAX]u8 = undefined;
                        const link_name = std.os.readlinkatZ(
                            dir.fd,
                            glibc_so_basename,
                            &link_buf,
                        ) catch |err| switch (err) {
                            error.NameTooLong => unreachable,
                            error.InvalidUtf8 => unreachable, // Windows only
                            error.BadPathName => unreachable, // Windows only
                            error.UnsupportedReparsePointType => unreachable, // Windows only

                            error.AccessDenied,
                            error.FileNotFound,
                            error.NotDir,
                            => continue,

                            error.SystemResources,
                            error.FileSystem,
                            error.SymLinkLoop,
                            error.Unexpected,
                            => |e| return e,
                        };
                        result.target.os.version_range.linux.glibc = glibcVerFromLinkName(
                            link_name,
                        ) catch |err| switch (err) {
                            error.UnrecognizedGnuLibCFileName,
                            error.InvalidGnuLibCVersion,
                            => continue,
                        };
                        break;
                    }
                }
            }
        }

        return result;
    }

    fn preadMin(file: fs.File, buf: []u8, offset: u64, min_read_len: usize) !usize {
        var i: usize = 0;
        while (i < min_read_len) {
            const len = file.pread(buf[i .. buf.len - i], offset + i) catch |err| switch (err) {
                error.OperationAborted => unreachable, // Windows-only
                error.WouldBlock => unreachable, // Did not request blocking mode
                error.NotOpenForReading => unreachable,
                error.SystemResources => return error.SystemResources,
                error.IsDir => return error.UnableToReadElfFile,
                error.BrokenPipe => return error.UnableToReadElfFile,
                error.Unseekable => return error.UnableToReadElfFile,
                error.ConnectionResetByPeer => return error.UnableToReadElfFile,
                error.ConnectionTimedOut => return error.UnableToReadElfFile,
                error.Unexpected => return error.Unexpected,
                error.InputOutput => return error.FileSystem,
                error.AccessDenied => return error.Unexpected,
            };
            if (len == 0) return error.UnexpectedEndOfFile;
            i += len;
        }
        return i;
    }

    fn defaultAbiAndDynamicLinker(cpu: Target.Cpu, os: Target.Os, cross_target: CrossTarget) !NativeTargetInfo {
        const target: Target = .{
            .cpu = cpu,
            .os = os,
            .abi = cross_target.abi orelse Target.Abi.default(cpu.arch, os),
        };
        return NativeTargetInfo{
            .target = target,
            .dynamic_linker = if (cross_target.dynamic_linker.get() == null)
                target.standardDynamicLinkerPath()
            else
                cross_target.dynamic_linker,
        };
    }

    pub const LdInfo = struct {
        ld: DynamicLinker,
        abi: Target.Abi,
    };

    pub fn elfInt(is_64: bool, need_bswap: bool, int_32: anytype, int_64: anytype) @TypeOf(int_64) {
        if (is_64) {
            if (need_bswap) {
                return @byteSwap(@TypeOf(int_64), int_64);
            } else {
                return int_64;
            }
        } else {
            if (need_bswap) {
                return @byteSwap(@TypeOf(int_32), int_32);
            } else {
                return int_32;
            }
        }
    }

    fn detectNativeCpuAndFeatures(cpu_arch: Target.Cpu.Arch, os: Target.Os, cross_target: CrossTarget) ?Target.Cpu {
        // Here we switch on a comptime value rather than `cpu_arch`. This is valid because `cpu_arch`,
        // although it is a runtime value, is guaranteed to be one of the architectures in the set
        // of the respective switch prong.
        switch (std.Target.current.cpu.arch) {
            .x86_64, .i386 => {
                return @import("system/x86.zig").detectNativeCpuAndFeatures(cpu_arch, os, cross_target);
            },
            else => {},
        }

        // This architecture does not have CPU model & feature detection yet.
        // See https://github.com/ziglang/zig/issues/4591
        if (std.Target.current.os.tag != .linux)
            return null;

        return linux.detectNativeCpuAndFeatures();
    }
};

test {
    _ = @import("system/macos.zig");
    _ = @import("system/linux.zig");
}<|MERGE_RESOLUTION|>--- conflicted
+++ resolved
@@ -14,11 +14,8 @@
 const Target = std.Target;
 const CrossTarget = std.zig.CrossTarget;
 const macos = @import("system/macos.zig");
-<<<<<<< HEAD
 const native_endian = std.Target.current.cpu.arch.endian();
-=======
 const linux = @import("system/linux.zig");
->>>>>>> 55c58f22
 pub const windows = @import("system/windows.zig");
 
 pub const getSDKPath = macos.getSDKPath;
